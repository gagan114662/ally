# Ally Claims Document

## Milestone 4: Computer Vision (CV) ✅

### CV-001: Deterministic Synthetic Data Generation
- **Claim**: Same seed produces identical OHLCV data with embedded patterns
- **Verification**: Run `cv.generate_synthetic` twice with seed=42, compare hashes
- **Expected**: Identical SHA256 hashes

### CV-002: Pattern Detection with Numeric Confirmation
- **Claim**: Detects chart patterns using both visual and numeric rules
- **Verification**: Run `cv.detect_chart_patterns` on synthetic data
- **Expected**: Detections with numeric confirmations (ATR, price levels)

### CV-003: Off-Screen Chart Rendering
- **Claim**: Renders candlestick charts to base64 without display
- **Verification**: Check chart_base64 field length > 100 bytes
- **Expected**: Valid base64 PNG image data

## Milestone 5: NLP Event Signals ✅

### NLP-001: Event Extraction
- **Claim**: Extracts (ticker, date, category, sentiment, confidence, snippet, source) from news1.txt
- **Verification**: Run `nlp.extract_events` on data/fixtures/text/news1.txt
- **Expected**: AAPL event with date ending in Z, valid category and sentiment

### NLP-002: Ticker Filter
- **Claim**: tickers parameter filters events to only requested symbols
- **Verification**: Run with tickers=["AAPL"] on mixed content
- **Expected**: Only AAPL events returned

### NLP-003: Determinism
- **Claim**: Same inputs produce identical event extractions
- **Verification**: Run twice on same input, compare SHA1 of sorted events
- **Expected**: Identical fingerprints

### NLP-004: Schema Validation
- **Claim**: Output validates against nlpevents.schema.json
- **Verification**: Validate tool output with JSON Schema
- **Expected**: PASS with all required fields present

### NLP-005: Event Window Sizes
- **Claim**: window_days parameter correctly sets event study window
- **Verification**: Test with window_days=3,5,10
- **Expected**: Output window_days matches input

## Running Verification

```bash
# Run all claims verification
python -m ally.verify.verify_claims

# Run specific milestone tests
pytest tests/test_cv_detect.py -v
pytest tests/test_nlp_events.py -v

# CLI examples
ally run nlp.extract_events --json '{"sources":["file://data/fixtures/text/news1.txt"],"tickers":["AAPL"],"window_days":5}'
ally run nlp.generate_sample --json '{"ticker":"TSLA","event_type":"litigation"}'
```

## Verification Output Format

Each claim outputs:
1. Raw ToolResult JSON (first 2 events/detections)
2. SHA1/SHA256 fingerprint for determinism
3. Schema validation result (PASS/FAIL)
4. Numeric confirmation values

## QC Guarantees ✅

### QC-001: Runtime Assertions
- **Claim**: Runtime assertion helpers inject into QuantConnect algorithms
- **Verification**: Run `qc.inject_asserts` on algorithm file
- **PROOF:QC_ASSERTS**: ok
- **PROOF:QC_ASSERT_TRIPS**: 0
- **PROOF:QC_ASSERT_HELPERS**: 5

#### Available Assertion Helpers
- `assert_indicator_ready`: Validates indicator IsReady state
- `assert_warmup_complete`: Checks warmup period completion
- `assert_orders_filled`: Verifies expected order fills
- `assert_history_available`: Confirms history data access
- `assert_portfolio_value`: Guards minimum portfolio value

### M12-001: Portfolio & Multi-Asset Backtesting
- **Claim**: Portfolio allocation and attribution with deterministic proofs
- **Verification**: Run `portfolio.allocate` and `portfolio.attribution` with test fixtures
- **PROOF:PORT_WEIGHTS_SUM**: 1.0
- **PROOF:PORT_RISK_TARGET**: 1000
- **PROOF:ATTRIBUTION_OK**: True
- **PROOF:PORT_DET_HASH**: 388207293d9987a501ed1108b83de3f2f22b9e35

#### Portfolio Methods
- `vol_target`: Inverse volatility weighting scaled to target volatility
- `risk_parity`: Equal risk contribution through iterative optimization
- `hrp`: Hierarchical Risk Parity using correlation-based clustering

## M-Router — Task-Aware Model Selection

**PR:** https://github.com/gagan114662/ally/pull/20  
**Commit:** e65c686  
**CI Job:** M-Router (Task-Aware Model Selection)

```
PROOF:ROUTER_MATRIX: {"codegen":"llama3.1-8b-instruct","cv":"llava-phi-3-mini","math":"deepseek-math-7b","nlp":"llama3.1-8b"}
PROOF:ROUTER_FALLBACK: ok
PROOF:EVAL_DET_HASH: f4a1655deddc22dc06eabf8a45f0c6029ca7472b
PROOF:ROUTER_DET: 46ca8c1e06918f8ea57cb6631b4de2d11e9e3727
```

**Artifacts:** `mrouter-proof-bundle/*`

<<<<<<< HEAD
## M-Cache + Runtime

**PR:** https://github.com/gagan114662/ally/pull/21  
**Commit:** 021abe8

```
PROOF:CACHE_HIT: 0
PROOF:CACHE_KEY_HASH: 8e40a9d2d1344963334b2302d504c82e727c10fb
PROOF:RUNTIME_MODE: fixture

PROOF:CACHE_HIT: 1
PROOF:CACHE_KEY_HASH: 8e40a9d2d1344963334b2302d504c82e727c10fb
```

**Artifacts:** `mcache-proof-bundle/*`

=======
>>>>>>> d356fc0d
## Determinism Guarantees

All tools provide:
- `audit_hash`: SHA256 of inputs + outputs
- `inputs_hash`: Hash of input parameters
- `code_hash`: Hash of function code
- Sorted outputs for consistent ordering
- Fixed random seeds for synthetic data<|MERGE_RESOLUTION|>--- conflicted
+++ resolved
@@ -111,7 +111,6 @@
 
 **Artifacts:** `mrouter-proof-bundle/*`
 
-<<<<<<< HEAD
 ## M-Cache + Runtime
 
 **PR:** https://github.com/gagan114662/ally/pull/21  
@@ -127,9 +126,6 @@
 ```
 
 **Artifacts:** `mcache-proof-bundle/*`
-
-=======
->>>>>>> d356fc0d
 ## Determinism Guarantees
 
 All tools provide:
